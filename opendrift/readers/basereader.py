# This file is part of OpenDrift.
#
# OpenDrift is free software: you can redistribute it and/or modify
# it under the terms of the GNU General Public License as published by
# the Free Software Foundation, version 2
#
# OpenDrift is distributed in the hope that it will be useful,
# but WITHOUT ANY WARRANTY; without even the implied warranty of
# MERCHANTABILITY or FITNESS FOR A PARTICULAR PURPOSE.  See the
# GNU General Public License for more details.
#
# You should have received a copy of the GNU General Public License
# along with OpenDrift.  If not, see <http://www.gnu.org/licenses/>.
#
# Copyright 2015, Knut-Frode Dagestad, MET Norway

from future.utils import iteritems
import sys
import logging
import copy
from bisect import bisect_left
from abc import abstractmethod, ABCMeta
from datetime import datetime, timedelta
from collections import OrderedDict
from multiprocessing import Process, Manager, cpu_count

from scipy.interpolate import LinearNDInterpolator
from scipy.ndimage import map_coordinates
import numpy as np

from opendrift.readers.interpolation import ReaderBlock

import pyproj

try:
    basestring
except NameError:
    basestring = str

# Som valid (but extreme) ranges for checking that values are reasonable
standard_names = {
    'x_wind': {'valid_min': -50, 'valid_max': 50},
    'y_wind': {'valid_min': -50, 'valid_max': 50},
    'x_sea_water_velocity': {'valid_min': -10, 'valid_max': 10},
    'y_sea_water_velocity': {'valid_min': -10, 'valid_max': 10}}

# Identify x-y vector components/pairs for rotation (NB: not east-west pairs!)
vector_pairs_xy = [
    ['x_wind', 'y_wind'],
    ['sea_ice_x_velocity', 'sea_ice_y_velocity'],
    ['x_sea_water_velocity', 'y_sea_water_velocity'],
    ['sea_surface_wave_stokes_drift_x_velocity',
     'sea_surface_wave_stokes_drift_y_velocity']
    ]


class fakeproj():
    # For readers with unprojected domain, we emulate a
    # pyproj class with needed functions
    class _crs:
        is_geographic = False

    crs = _crs()

    def __call__(self, x, y, inverse=False):
        # Simply return x and y since these are also row/column indices
        return x, y

    srs = 'None'


class BaseReader(object):
    """Parent Reader class, to be subclassed by specific readers.
    """

    __metaclass__ = ABCMeta

    return_block = True  # By default, all readers should be
                         # capable of returning blocks of data

    # Default interpolation method, see function interpolate_block()
    interpolation = 'linearNDFast'

    verticalbuffer = 1  # To be overridden by application as needed

    start_time = None

    # Mapping variable names, e.g. from east-north to x-y, temporarily
    # presuming coordinate system then is lon-lat for equivalence
    variable_aliases = {
        'sea_water_potential_temperature': 'sea_water_temperature',
        'x_wind_10m': 'x_wind',
        'y_wind_10m': 'y_wind',
        'sea_water_x_velocity': 'x_sea_water_velocity',
        'sea_water_y_velocity': 'y_sea_water_velocity'
        }

    xy2eastnorth_mapping = {
        'x_sea_water_velocity': ['eastward_sea_water_velocity', 'surface_eastward_sea_water_velocity',
                                 'eastward_current_velocity', 'eastward_tidal_current',
                                 'eastward_ekman_current_velocity', 'eastward_geostrophic_current_velocity',
                                 'eastward_eulerian_current_velocity', 'surface_geostrophic_eastward_sea_water_velocity',
                                 'surface_geostrophic_eastward_sea_water_velocity_assuming_sea_level_for_geoid',
                                 'surface_eastward_geostrophic_sea_water_velocity_assuming_sea_level_for_geoid'],
        'y_sea_water_velocity': ['northward_sea_water_velocity', 'surface_northward_sea_water_velocity',
                                 'northward_current_velocity', 'northward_tidal_current',
                                 'northward_ekman_current_velocity', 'northward_geostrophic_current_velocity',
                                 'northward_eulerian_current_velocity', 'surface_geostrophic_northward_sea_water_velocity',
                                 'surface_geostrophic_northward_sea_water_velocity_assuming_sea_level_for_geoid',
                                 'surface_northward_geostrophic_sea_water_velocity_assuming_sea_level_for_geoid'],
        'x_wind': 'eastward_wind', 'y_wind': 'northward_wind'}

    logger = logging.getLogger('opendrift')  # using common logger

    def __init__(self):
        # Common constructor for all readers

        # Dictionaries to store blocks of data for reuse (buffering)
        self.var_block_before = {}  # Data for last timestep before present
        self.var_block_after = {}   # Data for first timestep after present

        self.always_valid = False  # Set to True if a single field should
                                   # be valid at all times

        self.is_lazy = False  # Generally False

        # Set projection for coordinate transformations
        self.simulation_SRS = False  # Avoid unnecessary vector rotation
        if hasattr(self, 'proj'):
            self.projected = True
        else:
            if hasattr(self, 'proj4'):
                self.projected = True
                try:
                    self.proj = pyproj.Proj(self.proj4)
                except:
                    # Workaround for proj-issue with zero flattening:
                    # https://github.com/OSGeo/proj.4/issues/1191
                    origproj4 = self.proj4
                    self.proj4 = self.proj4.replace('+e=0.0', '')
                    self.proj4 = self.proj4.replace('+e=0', '')
                    self.proj4 = self.proj4.replace('+f=0.0', '')
                    self.proj4 = self.proj4.replace('+f=0', '')
                    if origproj4 != self.proj4:
                        self.logger.info('Removing flattening parameter from proj4; %s -> %s' % (origproj4, self.proj4))
                    self.proj = pyproj.Proj(self.proj4)
            else:
                self.proj4 = 'None'
                self.proj = fakeproj()
                self.projected = False
                self.logger.info('Making Splines for lon,lat to x,y conversion...')
                self.xmin = self.ymin = 0.
                self.delta_x = self.delta_y = 1.
                self.xmax = self.lon.shape[1] - 1
                self.ymax = self.lon.shape[0] - 1
                self.numx = self.xmax
                self.numy = self.ymax
                block_x, block_y = np.meshgrid(
                    np.arange(self.xmin, self.xmax + 1, 1),
                    np.arange(self.ymin, self.ymax + 1, 1))

                # Making interpolator (lon, lat) -> x
                self.spl_x = LinearNDInterpolator((self.lon.ravel(),
                                                   self.lat.ravel()),
                                                  block_x.ravel(),
                                                  fill_value=np.nan)
                # Reusing x-interpolator (deepcopy) with data for y
                self.spl_y = copy.deepcopy(self.spl_x)
                self.spl_y.values[:, 0] = block_y.ravel()
                # Call interpolator to avoid threading-problem:
                # https://github.com/scipy/scipy/issues/8856
                self.spl_x((0,0)), self.spl_y((0,0))

        # Check if there are holes in time domain
        if not hasattr(self, 'time_step'):
            self.time_step = None
        if not hasattr(self, 'start_time'):
            self.start_time = None
        if not hasattr(self, 'end_time'):
            self.end_time = None
        if self.start_time is not None:# and len(self.times) > 1:
            self.expected_time_steps = (
                self.end_time - self.start_time).total_seconds() / (
                self.time_step.total_seconds()) + 1
            if hasattr(self, 'times'):
                self.missing_time_steps = self.expected_time_steps - \
                    len(self.times)
            else:
                self.missing_time_steps = 0
            self.actual_time_steps = self.expected_time_steps - \
                self.missing_time_steps

        # Calculate shape (size) of domain
        try:
            numx = (self.xmax - self.xmin)/self.delta_x + 1
            numy = (self.ymax - self.ymin)/self.delta_y + 1
            self.shape = (int(numx), int(numy))
        except:
            self.shape = None

        self.set_buffer_size(max_speed=5)  # To be overriden by user/model

        # Check if there are east/north-oriented vectors
        for var in self.variables:
            for xvar, eastnorthvar in self.xy2eastnorth_mapping.items():
                if xvar in self.variables:
                    continue  # We have both x/y and east/north components
                if var in eastnorthvar:
                    self.logger.info('Variable %s will be rotated from %s' % (xvar, var))
                    self.variables.append(xvar)
                    if not hasattr(self, 'rotate_mapping'):
                        self.rotate_mapping = {}
                    self.rotate_mapping[xvar] = var

        # Adding variables which may be derived from existing ones
        self.logger.debug('Adding new variable mappings')
        self.derived_variables = {}
        for m in self.environment_mappings:
            em = self.environment_mappings[m]
            if em['output'][0] not in self.variables and em['input'][0] in self.variables:
                self.logger.debug('Adding method!')
                for v in em['output']:
                    self.variables.append(v)
                    self.derived_variables[v] = em['input']

    def y_is_north(self):
        if self.proj.crs.is_geographic or '+proj=merc' in self.proj.srs:
            return True
        else:
            return False

    def set_buffer_size(self, max_speed, max_vertical_speed=None):
        '''Adjust buffer to minimise data block size needed to cover elements'''
        self.buffer = 0
        pixelsize = self.pixel_size()
        if pixelsize is not None:
            if self.time_step is not None:
                time_step_seconds = self.time_step.total_seconds()
            else:
                time_step_seconds = 3600  # 1 hour if not given
            self.buffer = np.int(np.ceil(max_speed *
                                         time_step_seconds /
                                         pixelsize)) + 2
            self.logger.debug('Setting buffer size %i for reader %s, assuming '
                          'a maximum average speed of %g m/s.' %
                          (self.buffer, self.name, max_speed))

    def pixel_size(self):
        # Find typical pixel size (e.g. for calculating size of buffer)
        if self.projected is True:
            if hasattr(self, 'delta_x'):
                pixelsize = self.delta_x
                if self.proj.crs.is_geographic is True or \
                        ('ob_tran' in self.proj4) or \
                        ('longlat' in self.proj4) or \
                        ('latlon' in self.proj4):
                    pixelsize = pixelsize*111000  # deg to meters
            else:
                pixelsize = None  # Pixel size not defined
        else:
            lons, lats = self.xy2lonlat([self.xmin, self.xmax],
                                        [self.ymin, self.ymin])
            typicalsize = lons
            geod = pyproj.Geod(ellps='WGS84')  # Define an ellipsoid
            dist = geod.inv(lons[0], lats[0],
                            lons[1], lats[1], radians=False)[2]
            pixelsize = dist/self.shape[0]
        return pixelsize

    # TODO:  Duplication from Basemodel, should be unified
    def timer_start(self, category):
        if not hasattr(self, 'timers'):
            self.timers = OrderedDict()
        if not hasattr(self, 'timing'):
            self.timing = OrderedDict()
        if category not in self.timing:
            self.timing[category] = timedelta(0)
        self.timers[category] = datetime.now()

    def timer_end(self, category):
        if self.timers[category] is not None:
            self.timing[category] += datetime.now() - self.timers[category]
        self.timers[category] = None

    def prepare(self, extent, start_time, end_time):
        """Prepare reader for given simulation coverage in time and space."""
        logging.debug('Nothing to prepare for ' + self.name)
        pass  # to be overriden by specific readers

    @abstractmethod
    def get_variables(self, variables, time=None,
                      x=None, y=None, z=None, block=False):
        """Method which must be invoked by any reader (subclass).

        Obtain and return values of the requested variables at all positions
        (x, y, z) closest to given time.

        Arguments:
            variables: string, or list of strings (standard_name) of
                requested variables. These must be provided by reader.
            time: datetime or None, time at which data are requested.
                Can be None (default) if reader/variable has no time
                dimension (e.g. climatology or landmask).
            x, y: float or ndarrays; coordinates of requested points in the
                Spatial Reference System (SRS) of the reader (NB!!)
            z: float or ndarray; vertical position (in meters, positive up)
                of requested points.
                default: 0 m (unless otherwise documented by reader)
            block: bool, see return below

          Returns:
            data: Dictionary
                keywords: variables (string)
                values:
                    - 1D ndarray of len(x) if block=False. Nearest values
                        (neichbour) of requested position are returned.
                    - 3D ndarray encompassing all requested points in
                        x,y,z domain if block=True. It is task of invoking
                        application (OpenDriftSimulation) to perform
                        interpolation in space and time.
        """

    def get_variables_derived(self, variables, *args, **kwargs):
        """Wrapper around get_variables, adding derived"""
        if isinstance(variables, basestring):
            variables = [variables]
        if not isinstance(variables, list):
            variables = list(variables)
        derive_variables = False
        for var in variables:
            if var in self.derived_variables:
                fromvars = self.derived_variables[var]
                for v in fromvars:
                    variables.append(v)
                # Removing the derived variable name
                variables = [v for v in variables if v != var]
                derive_variables = True

        env = self.get_variables(variables, *args, **kwargs)
        if derive_variables is True:
            self.calculate_derived_environment_variables(env)

        return env

    def _get_variables(self, variables, profiles, profiles_depth,
                       time, x, y, z, block):
        """Wrapper around reader-specific function get_variables()

        Performs some common operations which should not be duplicated:
        - monitor time spent by this reader
        - convert any numpy arrays to masked arrays
        """
        self.logger.debug('Fetching variables from ' + self.name)
        self.timer_start('reading')

        if profiles is not None and block is True:
            # If profiles are requested for any parameters, we
            # add two fake points at the end of array to make sure that the
            # requested block has the depth range required for profiles
            x = np.append(x, [x[-1], x[-1]])
            y = np.append(y, [y[-1], y[-1]])
            z = np.append(z, [profiles_depth[0], profiles_depth[1]])
        env = self.get_variables_derived(variables, time, x, y, z, block)

        # Make sure x and y are floats (and not e.g. int64)
        if 'x' in env.keys():
            env['x'] = np.array(env['x'], dtype=np.float)
            env['y'] = np.array(env['y'], dtype=np.float)

        # Convert any masked arrays to NumPy arrays
        for variable in env.keys():
            if isinstance(env[variable], np.ma.MaskedArray):
                env[variable] = env[variable].filled(np.nan)

        # Convolve arrays with a kernel, if reader.convolve is set
        if hasattr(self, 'convolve'):
            from scipy import ndimage
            N = self.convolve
            if isinstance(N, (int, np.integer)):
                kernel = np.ones((N, N))
                kernel = kernel/kernel.sum()
            else:
                kernel = N
            self.logger.debug('Convolving variables with kernel: %s' % kernel)
            for variable in env.keys():
                if variable in ['x', 'y', 'z', 'time']:
                    pass
                else:
                    if env[variable].ndim == 2:
                        env[variable] = ndimage.convolve(
                            env[variable], kernel, mode='nearest')
                    elif env[variable].ndim == 3:
                        env[variable] = ndimage.convolve(
                            env[variable], kernel[:,:,None],
                            mode='nearest')

        self.timer_end('reading')

        return env

    environment_mappers = []

    def wind_from_speed_and_direction(self, env):
        north_wind = env['wind_speed']*np.cos(
            np.radians(env['wind_to_direction']))
        east_wind = env['wind_speed']*np.sin(
            np.radians(env['wind_to_direction']))
        env['x_wind'] = east_wind
        env['y_wind'] = north_wind
        # Rotating might be necessary generally
        #x,y = np.meshgrid(env['x'], env['y'])
        #env['x_wind'], env['y_wind'] = self.rotate_vectors(
        #    x, y,
        #    east_wind, north_wind,
        #    None, self.proj)

    environment_mappings = {
        'wind_from_speed_and_direction': {
            'input': ['wind_speed', 'wind_to_direction'],
            'output': ['x_wind', 'y_wind'],
            'method': wind_from_speed_and_direction},
        'testvar': {
            'input': ['sea_ice_thickness'],
            'output': ['istjukkleik']}
        }

    def calculate_derived_environment_variables(self, env):

        if 'x_wind' in self.derived_variables and 'wind_speed' in env.keys():
            self.wind_from_speed_and_direction(env)

    def get_variables_interpolated(self, variables, profiles=None,
                                   profiles_depth=None, time=None,
                                   lon=None, lat=None, z=None,
                                   block=False, rotate_to_proj=None):

        self.timer_start('total')
        self.timer_start('preparing')
        # Raise error if time not not within coverage of reader
        if not self.covers_time(time):
            raise ValueError('%s is outside time coverage (%s - %s) of %s' %
                             (time, self.start_time, self.end_time, self.name))

        # Check which particles are covered (indep of time)
        ind_covered, reader_x, reader_y = self.covers_positions(lon, lat, z)
        if len(ind_covered) == 0:
            raise ValueError(('All %s particles (%.2f-%.2fE, %.2f-%.2fN) ' +
                              'are outside domain of %s (%s)') %
                             (len(lon), lon.min(), lon.max(), lat.min(),
                              lat.max(), self.name, self.coverage_string()))

        # Find reader time_before/time_after
        time_nearest, time_before, time_after, i1, i2, i3 = \
            self.nearest_time(time)
        self.logger.debug('Reader time:\n\t\t%s (before)\n\t\t%s (after)' %
                      (time_before, time_after))
        # For variables which are not time dependent, we do not care about time
        static_variables = ['sea_floor_depth_below_sea_level', 'land_binary_mask']
        if time == time_before or all(v in static_variables for v in variables):
            time_after = None

        z = z.copy()[ind_covered]  # Send values and not reference
                                   # to avoid modifications
        if block is False or self.return_block is False:
            # Analytical reader, continous in space and time
            self.timer_end('preparing')
            env_before = self._get_variables(variables, profiles,
                                             profiles_depth,
                                             time,
                                             #time_before,
                                             reader_x, reader_y, z,
                                             block=block)
            self.logger.debug('Fetched env-before')
            self.timer_start('preparing')

        else:
            block_before = block_after = None
            blockvariables_before = variables
            blockvars_before = str(variables)
            blockvariables_after = variables
            blockvars_after = str(variables)
            for blockvars in self.var_block_before:
                if all(v in blockvars for v in variables):
                    block_before = self.var_block_before[blockvars]
                    blockvariables_before = block_before.data_dict.keys()
                    blockvars_before = blockvars
                    break
                blockvariables_before = variables
                blockvars_before = str(variables)
            for blockvars in self.var_block_after:
                if all(v in blockvars for v in variables):
                    block_after = self.var_block_after[blockvars]
                    blockvariables_after = block_after.data_dict.keys()
                    blockvars_after = blockvars
                    break

            # Swap before- and after-blocks if matching times
            if block_before is not None and block_after is not None:
                if block_before.time != time_before:
                    if block_after.time == time_before:
                        block_before = block_after
                        self.var_block_before[blockvars_before] = block_before
                if block_after.time != time_after:
                    if block_before.time == time_before:
                        block_after = block_before
                        self.var_block_after[blockvars_after] = block_after
            # Fetch data, if no buffer is available
            if block_before is None or \
                    block_before.time != time_before:
                self.timer_end('preparing')
                reader_data_dict = \
                    self._get_variables(blockvariables_before, profiles,
                                        profiles_depth, time_before,
                                        reader_x, reader_y, z,
                                        block=block)
                self.timer_start('preparing')
                self.var_block_before[blockvars_before] = \
                    ReaderBlock(reader_data_dict,
                                interpolation_horizontal=self.interpolation)
                try:
                    len_z = len(self.var_block_before[blockvars_before].z)
                except:
                    len_z = 1
                self.logger.debug(('Fetched env-block (size %ix%ix%i) ' +
                              'for time before (%s)') %
                              (len(self.var_block_before[blockvars_before].x),
                               len(self.var_block_before[blockvars_before].y),
                               len_z, time_before))
                block_before = self.var_block_before[blockvars_before]
            if block_after is None or block_after.time != time_after:
                if time_after is None:
                    self.var_block_after[blockvars_after] = \
                        block_before
                else:
                    self.timer_end('preparing')
                    reader_data_dict = \
                        self._get_variables(blockvariables_after, profiles,
                                            profiles_depth, time_after,
                                            reader_x, reader_y, z,
                                            block=block)
                    self.timer_start('preparing')
                    self.var_block_after[blockvars_after] = \
                        ReaderBlock(
                            reader_data_dict,
                            interpolation_horizontal=self.interpolation)
                    try:
                        len_z = len(self.var_block_after[blockvars_after].z)
                    except:
                        len_z = 1

                    self.logger.debug(('Fetched env-block (size %ix%ix%i) ' +
                                  'for time after (%s)') %
                                  (len(self.var_block_after[blockvars_after].x),
                                   len(self.var_block_after[blockvars_after].y),
                                   len_z, time_after))
                    block_after = self.var_block_after[blockvars_after]

            if (block_before is not None and block_before.covers_positions(
                reader_x, reader_y) is False) or (\
                block_after is not None and block_after.covers_positions(
                    reader_x, reader_y) is False):
                self.logger.warning('Data block from %s not large enough to '
                                'cover element positions within timestep. '
                                'Buffer size (%s) must be increased.' %
                                (self.name, str(self.buffer)))

            self.timer_end('preparing')
            ############################################################
            # Interpolate before/after blocks onto particles in space
            ############################################################
            self.timer_start('interpolation')
            self.logger.debug('Interpolating before (%s) in space  (%s)' %
                          (block_before.time, self.interpolation))
            env_before, env_profiles_before = block_before.interpolate(
                    reader_x, reader_y, z, variables,
                    profiles, profiles_depth)

            if (time_after is not None) and (time_before != time):
                self.logger.debug('Interpolating after (%s) in space  (%s)' %
                              (block_after.time, self.interpolation))
                env_after, env_profiles_after = block_after.interpolate(
                        reader_x, reader_y, z, variables,
                        profiles, profiles_depth)

            self.timer_end('interpolation')

        #######################
        # Time interpolation
        #######################
        self.timer_start('interpolation_time')
        env_profiles = None
        if (time_after is not None) and (time_before != time) and self.return_block is True:
            weight_after = ((time - time_before).total_seconds() /
                            (time_after - time_before).total_seconds())
            self.logger.debug(('Interpolating before (%s, weight %.2f) and'
                           '\n\t\t      after (%s, weight %.2f) in time') %
                          (block_before.time, 1 - weight_after,
                           block_after.time, weight_after))
            env = {}
            for var in variables:
                # Weighting together, and masking invalid entries
                env[var] = np.ma.masked_invalid((env_before[var] *
                                                (1 - weight_after) +
                                                env_after[var] * weight_after))

                if var in standard_names.keys():
                    invalid = np.where((env[var] < standard_names[var]['valid_min'])
                               | (env[var] > standard_names[var]['valid_max']))[0]
                    if len(invalid) > 0:
                        self.logger.warning('Invalid values found for ' + var)
                        self.logger.warning(env[var][invalid])
                        self.logger.warning('(allowed range: [%s, %s])' %
                                        (standard_names[var]['valid_min'],
                                         standard_names[var]['valid_max']))
                        self.logger.warning('Replacing with NaN')
                        env[var][invalid] = np.nan
            # Interpolating vertical profiles in time
            if profiles is not None:
                env_profiles = {}
                self.logger.info('Interpolating profiles in time')
                # Truncating layers not present both before and after
                numlayers = np.minimum(len(env_profiles_before['z']),
                                       len(env_profiles_after['z']))
                env_profiles['z'] = env_profiles_before['z'][0:numlayers+1]
                for var in env_profiles_before.keys():
                    if var == 'z':
                        continue
                    env_profiles_before[var]=np.atleast_2d(env_profiles_before[var])
                    env_profiles_after[var]=np.atleast_2d(env_profiles_after[var])
                    env_profiles[var] = (
                        env_profiles_before[var][0:numlayers, :] *
                        (1 - weight_after) +
                        env_profiles_after[var][0:numlayers, :]*weight_after)
            else:
                env_profiles = None

        else:
            self.logger.debug('No time interpolation needed - right on time.')
            env = env_before
            if profiles is not None:
                if 'env_profiles_before' in locals():
                    env_profiles = env_profiles_before
                else:
                    # Copying data from environment to vertical profiles
                    env_profiles = {'z': profiles_depth}
                    for var in profiles:
                        env_profiles[var] = np.ma.array([env[var], env[var]])
        self.timer_end('interpolation_time')

        ####################
        # Rotate vectors
        ####################
        if rotate_to_proj is not None:
            if self.simulation_SRS is True:
                self.logger.debug('Reader SRS is the same as calculation SRS - '
                              'rotation of vectors is not needed.')
            else:
                vector_pairs = []
                for var in variables:
                    for vector_pair in vector_pairs_xy:
                        if var in vector_pair:
                            counterpart = list(set(vector_pair) -
                                               set([var]))[0]
                            if counterpart in variables:
                                vector_pairs.append(vector_pair)
                            else:
                                sys.exit('Missing component of vector pair:' +
                                         counterpart)
                # Extract unique vector pairs
                vector_pairs = [list(x) for x in set(tuple(x)
                                for x in vector_pairs)]

                if len(vector_pairs) > 0:
                    self.timer_start('rotating vectors')
                    for vector_pair in vector_pairs:
                        env[vector_pair[0]], env[vector_pair[1]] = \
                            self.rotate_vectors(reader_x, reader_y,
                                                env[vector_pair[0]],
                                                env[vector_pair[1]],
                                                self.proj, rotate_to_proj)
                        if profiles is not None and vector_pair[0] in profiles:
                            env_profiles[vector_pair[0]], env_profiles[vector_pair[1]] = \
                                    self.rotate_vectors (reader_x, reader_y,
                                            env_profiles[vector_pair[0]],
                                            env_profiles[vector_pair[1]],
                                            self.proj,
                                            rotate_to_proj)


                    self.timer_end('rotating vectors')

        # Masking non-covered pixels
        self.timer_start('masking')
        if len(ind_covered) != len(lon):
            self.logger.debug('Masking %i elements outside coverage' %
                          (len(lon)-len(ind_covered)))
            for var in variables:
                tmp = np.nan*np.ones(lon.shape)
                tmp[ind_covered] = env[var].copy()
                env[var] = np.ma.masked_invalid(tmp)
                # Filling also fin missing columns
                # for env_profiles outside coverage
                if env_profiles is not None and var in env_profiles.keys():
                    tmp = np.nan*np.ones((env_profiles[var].shape[0],
                                          len(lon)))
                    tmp[:, ind_covered] = env_profiles[var].copy()
                    env_profiles[var] = np.ma.masked_invalid(tmp)

        self.timer_end('masking')
        self.timer_end('total')
        return env, env_profiles

    def rotate_variable_dict(self, variables, proj_from='+proj=latlong', proj_to=None):
        for vectorpair in vector_pairs_xy:
            if vectorpair[0] in self.rotate_mapping and vectorpair[0] in variables.keys():
                if proj_to is None:
                    proj_to = self.proj
                self.logger.debug('Rotating vector from east/north to xy orientation: ' + str(vectorpair))
                variables[vectorpair[0]], variables[vectorpair[1]] = self.rotate_vectors(
                    variables['x'], variables['y'],
                    variables[vectorpair[0]], variables[vectorpair[1]],
                    proj_from, proj_to)

    def rotate_vectors(self, reader_x, reader_y,
                       u_component, v_component,
                       proj_from, proj_to):
        """Rotate vectors from one srs to another."""

        if type(proj_from) is str:
            proj_from = pyproj.Proj(proj_from)
        if type(proj_from) is not pyproj.Proj:
            proj_from = pyproj.Proj('+proj=latlong +R=6370997.0 +ellps=WGS84')
            reader_x, reader_y = self.xy2lonlat(reader_x, reader_y)
        if type(proj_to) is str:
            proj_to = pyproj.Proj(proj_to)

        if proj_from.crs.is_geographic:
                delta_y = .1  # 0.1 degree northwards
        else:
            delta_y = 10  # 10 m along y-axis
        x2, y2 = pyproj.transform(proj_from, proj_to,
                                  reader_x, reader_y)
        x2_delta, y2_delta = pyproj.transform(proj_from,
                                              proj_to,
                                              reader_x, reader_y + delta_y)

        if proj_to.crs.is_geographic:
            geod = pyproj.Geod(ellps='WGS84')
            rot_angle_vectors_rad = np.radians(
                geod.inv(x2, y2, x2_delta, y2_delta)[0])
        else:
            rot_angle_vectors_rad = np.arctan2(x2_delta - x2, y2_delta - y2)
        self.logger.debug('Rotating vectors between %s and %s degrees.' %
                      (np.degrees(rot_angle_vectors_rad).min(),
                       np.degrees(rot_angle_vectors_rad).max()))
        rot_angle_rad = - rot_angle_vectors_rad
        u_rot = (u_component*np.cos(rot_angle_rad) -
                 v_component*np.sin(rot_angle_rad))
        v_rot = (u_component*np.sin(rot_angle_rad) +
                 v_component*np.cos(rot_angle_rad))

        return u_rot, v_rot

    def xy2lonlat(self, x, y):
        """Calculate x,y in own projection from given lon,lat (scalars/arrays).
        """
        if self.projected is True:
            if self.proj.crs.is_geographic:
                if 'ob_tran' in self.proj4:
                    self.logger.debug('NB: Converting degrees to radians ' +
                                 'due to ob_tran srs')
                    x = np.radians(np.array(x))
                    y = np.radians(np.array(y))
                    return self.proj(x, y, inverse=True)
                else:
                    return x, y
            else:
                return self.proj(x, y, inverse=True)
        else:
            np.seterr(invalid='ignore')  # Disable warnings for nan-values
            y = np.atleast_1d(np.array(y))
            x = np.atleast_1d(np.array(x))

            # NB: mask coordinates outside domain
            x[x < self.xmin] = np.nan
            x[x > self.xmax] = np.nan
            y[y < self.ymin] = np.nan
            y[y < self.ymin] = np.nan

            lon = map_coordinates(self.lon, [y, x], order=1,
                                  cval=np.nan, mode='nearest')
            lat = map_coordinates(self.lat, [y, x], order=1,
                                  cval=np.nan, mode='nearest')
            return (lon, lat)

    def lonlat2xy(self, lon, lat):
        """Calculate lon,lat from given x,y (scalars/arrays) in own projection.
        """
        if self.projected is True:
            if 'ob_tran' in self.proj4:
                x, y = self.proj(lon, lat, inverse=False)
                return np.degrees(x), np.degrees(y)
            elif self.proj.crs.is_geographic:
                return lon, lat
            else:
                x, y = self.proj(lon, lat, inverse=False)
                return x, y
        else:
            # For larger arrays, we split and calculate in parallel
            # The number of CPUs to use can be improved/optimised
            num_elements = len(np.atleast_1d(lon))
            if num_elements > 100 and not hasattr(self, 'multiptocessing_fail'):
                try:
                    nproc = 2
                    if num_elements > 1000:
                        nproc = 16
                    if num_elements > 100000:
                        nproc = 32
                    if num_elements > 1000000:
                        nproc = 64
                    cpus = cpu_count()
                    nproc = np.minimum(nproc, cpus-1)
                    nproc = np.maximum(2, nproc)
                    self.logger.debug('Running lonlat2xy in parallel, using %i of %i CPUs'
                                  % (nproc, cpus))
                    split_lon = np.array_split(lon, nproc)
                    split_lat = np.array_split(lat, nproc)
                    out_x = Manager().dict()
                    out_y = Manager().dict()
                    def get_x(lon_part, lat_part, num):
                        out_x[num] = self.spl_x(lon_part, lat_part)
                    def get_y(lon_part, lat_part, num):
                        out_y[num] = self.spl_y(lon_part, lat_part)
                    processes = []
                    for i in range(nproc):
                        processes.append(Process(target=get_x, args=
                                         (split_lon[i], split_lat[i], i)))
                        processes.append(Process(target=get_y, args=
                                         (split_lon[i], split_lat[i], i)))
                    [p.start() for p in processes]
                    [p.join() for p in processes]
                    x = np.concatenate(out_x)
                    y = np.concatenate(out_y)
                    self.logger.debug('Completed lonlat2xy in parallel')
                    return (x, y)
                except Exception as e:
                    self.logger.warning('Parallelprocessing failed:')
                    self.logger.warning(e)
                    self.multiptocessing_fail = True
            else:
                if hasattr(self, 'multiptocessing_fail'):
                    self.logger.warning('Multiprocessing has previously failed, reverting to using single processor for lonlat -> xy')
                else:
                    # For smaller arrays, we run sequentially
                    self.logger.debug('Calculating lonlat->xy sequentially')
                x = self.spl_x(lon, lat)
                y = self.spl_y(lon, lat)
                return (x, y)

    def y_azimuth(self, lon, lat):
        """Calculate azimuth orientation of the y-axis of the reader SRS."""
        x0, y0 = self.lonlat2xy(lon, lat)
        distance = 1000.0  # Create points 1 km away to determine azimuth
        lon_2, lat_2 = self.xy2lonlat(x0, y0 + distance)
        geod = pyproj.Geod(ellps='WGS84')  # Define an ellipsoid
        y_az = geod.inv(lon_2, lat_2, lon, lat, radians=False)
        dist = y_az[2]
        return y_az[0]

    def covers_time(self, time):

        if self.always_valid is True:
            return True
        if self.start_time is None:
            return True  # No time limitations of reader
        if (time < self.start_time) or (time > self.end_time):
            return False
        else:
            return True

    def covers_positions(self, lon, lat, z=0):
        """Return indices of input points covered by reader."""

        z = np.atleast_1d(z)
        # Calculate x,y coordinates from lon,lat
        x, y = self.lonlat2xy(lon, lat)

        # Only checking vertical coverage if zmin, zmax is defined
        zmin = -np.inf
        zmax = np.inf
        if hasattr(self, 'zmin') and self.zmin is not None:
            zmin = self.zmin
        if hasattr(self, 'zmax') and self.zmax is not None:
            zmax = self.zmax

        if self.global_coverage():
            # We need only check north-south and z coverage
            indices = np.where((y >= self.ymin) & (y <= self.ymax) &
                               (z >= zmin) & (z <= zmax))[0]
        else:
            indices = np.where((x >= self.xmin) & (x <= self.xmax) &
                               (y >= self.ymin) & (y <= self.ymax) &
                               (z >= zmin) & (z <= zmax))[0]

        try:
            return indices, x[indices], y[indices]
        except:
            return indices, x, y

    def global_coverage(self):
        """Return True if global coverage east-west"""

        if self.proj.crs.is_geographic is True and hasattr(self, 'delta_x'):
            if (self.xmin - self.delta_x <= 0) and (
                self.xmax + self.delta_x >= 360):
                return True  # Global 0 to 360
            if (self.xmin - self.delta_x <= -180) and (
                self.xmax + self.delta_x >= 180):
                return True  # Global -180 to 180

        return False

    def coverage_string(self):
        """Coverage of reader to be reported as string for debug output"""
        corners = self.xy2lonlat([self.xmin, self.xmin, self.xmax, self.xmax],
                                 [self.ymax, self.ymin, self.ymax, self.ymin])
        return '%.2f-%.2fE, %.2f-%.2fN' % (
                    np.min(corners[0]), np.max(corners[0]),
                    np.min(corners[1]), np.max(corners[1]))

    def check_arguments(self, variables, time, x, y, z):
        """Check validity of arguments input to method get_variables.

        Checks that requested positions and time are within coverage of
        this reader, and that it can provide the requested variable(s).
        Returns the input arguments, possibly modified/corrected (below)

        Arguments:
            See function get_variables for definition.

        Returns:
            variables: same as input, but converted to list if given as string.
            time: same as input, or start_time of reader if given as None.
            x, y, z: same as input, but converted to ndarrays
                if given as scalars.
            outside: boolean array which is True for any particles outside
                the spatial domain covered by this reader.

        Raises:
            ValueError:
                - if requested time is outside coverage of reader.
                - if all requested positions are outside coverage of reader.
        """

        # Check time
        if time is None:
            time = self.start_time  # Use first timestep, if not given

        # Convert variables to list and x,y to ndarrays
        if isinstance(variables, basestring):
            variables = [variables]
        x = np.atleast_1d(x)
        y = np.atleast_1d(y)
        if z is not None:
            z = np.asarray(z)

        for variable in variables:
            if variable not in self.variables:
                raise ValueError('Variable not available: ' + variable +
                                 '\nAvailable parameters are: ' +
                                 str(self.variables))
        if (self.start_time is not None and time < self.start_time) and self.always_valid is False:
            raise ValueError('Requested time (%s) is before first available '
                             'time (%s) of %s' % (time, self.start_time,
                                                  self.name))
        if (self.end_time is not None and time > self.end_time) and self.always_valid is False:
            raise ValueError('Requested time (%s) is after last available '
                             'time (%s) of %s' % (time, self.end_time,
                                                  self.name))
        if self.global_coverage():
            outside = np.where(~np.isfinite(x+y) |
                               (y < self.ymin) | (y > self.ymax))[0]
        else:
            outside = np.where(~np.isfinite(x+y) |
                               (x < self.xmin) | (x > self.xmax) |
                               (y < self.ymin) | (y > self.ymax))[0]
        if np.size(outside) == np.size(x):
            lon, lat = self.xy2lonlat(x, y)
            raise ValueError(('Argcheck: all %s particles (%.2f-%.2fE, ' +
                              '%.2f-%.2fN) are outside domain of %s (%s)') %
                             (len(lon), lon.min(), lon.max(), lat.min(),
                              lat.max(), self.name, self.coverage_string()))

        return variables, time, x, y, z, outside

    def nearest_time(self, time):
        """Return nearest times before and after the requested time.

        Returns:
            nearest_time: datetime
            time_before: datetime
            time_after: datetime
            indx_nearest: int
            indx_before: int
            indx_after: int
        """
        if self.start_time == self.end_time:
            return self.start_time, self.start_time, None, 0, 0, 0
        if self.start_time is None:
            return None, None, None, None, None, None
        if hasattr(self, 'times'):  # Time as array, possibly with holes
            indx_before = np.max((0, bisect_left(self.times, time) - 1))
            if self.times[indx_before + 1] == time:
                # Correction needed when requested time exists in times
                indx_before = indx_before + 1
            time_before = self.times[indx_before]
            indx_after = np.minimum(indx_before + 1,
                                    len(self.times) - 1)  # At the end
            time_after = self.times[indx_after]
            if (time - time_before) < (time_after - time):
                indx_nearest = indx_before
            else:
                indx_nearest = indx_after
            nearest_time = self.times[indx_nearest]
        else:  # Time step is constant (no holes)
            indx = float((time - self.start_time).total_seconds()) / \
                float(self.time_step.total_seconds())
            indx_nearest = int(round(indx))
            nearest_time = self.start_time + indx_nearest*self.time_step
            indx_before = int(np.floor(indx))
            time_before = self.start_time + indx_before*self.time_step
            indx_after = int(np.ceil(indx))
            time_after = self.start_time + indx_after*self.time_step
        return nearest_time, time_before, time_after,\
            indx_nearest, indx_before, indx_after

    def index_of_closest_z(self, requested_z):
        """Return (internal) index of z closest to requested z.

        Thickness of layers (of ocean model) are not assumed to be constant.
        """
        ind_z = [np.abs(np.subtract.outer(
            self.z, requested_z)).argmin(0)]
        return ind_z, self.z[ind_z]

    def indices_min_max_z(self, z):
        """
        Return min and max indices of internal vertical dimension,
        covering the requested vertical positions.
        Needed when block is requested (True).

        Arguments:
            z: ndarray of floats, in meters
        """
        minIndex = (self.z <= z.min()).argmin() - 1
        maxIndex = (self.z >= z.max()).argmax()
        return minIndex, maxIndex

    def domain_grid(self, npoints=1000):
        """Return arrays of lon,lat points spread evenly over reader domain."""
        numx = np.floor(np.sqrt(npoints))
        numy = np.floor(np.sqrt(npoints))
        x = np.linspace(self.xmin, self.xmax - self.delta_x, numx)
        y = np.linspace(self.ymin, self.ymax - self.delta_y, numy)
        x, y = np.meshgrid(x, y)
        lons, lats = self.xy2lonlat(x, y)
        return lons, lats

    def __repr__(self):
        """String representation of the current reader."""
        outStr = '===========================\n'
        outStr += 'Reader: ' + self.name + '\n'
        outStr += 'Projection: \n  ' + self.proj4 + '\n'
        if self.proj.crs.is_geographic:
            if self.projected is False:
                outStr += 'Coverage: [pixels]\n'
            else:
                outStr += 'Coverage: [degrees]\n'
        else:
            if self.projected is False:
                outStr += 'Coverage: [pixels]\n'
            else:
                outStr += 'Coverage: [m]\n'
        shape = self.shape
        if shape is None:
            outStr += '  xmin: %f   xmax: %f\n' % (self.xmin, self.xmax)
            outStr += '  ymin: %f   ymax: %f\n' % (self.ymin, self.ymax)
        else:
            outStr += '  xmin: %f   xmax: %f   step: %g   numx: %i\n' % \
                (self.xmin, self.xmax, self.delta_x or 0, shape[0])
            outStr += '  ymin: %f   ymax: %f   step: %g   numy: %i\n' % \
                (self.ymin, self.ymax, self.delta_y or 0, shape[1])
        corners = self.xy2lonlat([self.xmin, self.xmin, self.xmax, self.xmax],
                                 [self.ymax, self.ymin, self.ymax, self.ymin])
        outStr += '  Corners (lon, lat):\n'
        outStr += '    (%6.2f, %6.2f)  (%6.2f, %6.2f)\n' % \
            (corners[0][0],
             corners[1][0],
             corners[0][2],
             corners[1][2])
        outStr += '    (%6.2f, %6.2f)  (%6.2f, %6.2f)\n' % \
            (corners[0][1],
             corners[1][1],
             corners[0][3],
             corners[1][3])
        if hasattr(self, 'z'):
            np.set_printoptions(suppress=True)
            outStr += 'Vertical levels [m]: \n  ' + str(self.z) + '\n'
        elif hasattr(self, 'sigma'):
            outStr += 'Vertical levels [sigma]: \n  ' + str(self.sigma) + '\n'
        else:
            outStr += 'Vertical levels [m]: \n  Not specified\n'
        outStr += 'Available time range:\n'
        outStr += '  start: ' + str(self.start_time) + \
                  '   end: ' + str(self.end_time) + \
                  '   step: ' + str(self.time_step) + '\n'
        if self.start_time is not None and self.time_step is not None:
            outStr += '    %i times (%i missing)\n' % (
                      self.expected_time_steps, self.missing_time_steps)
        outStr += 'Variables:\n'
        for variable in self.variables:
            if variable in self.derived_variables:
                outStr += '  ' + variable + ' - derived from ' + \
                    str(self.derived_variables[variable]) + '\n'
            else:
                outStr += '  ' + variable + '\n'
        outStr += '===========================\n'
        outStr += self.performance()

        return outStr

    def performance(self):
        '''Report the time spent on various tasks'''
        outStr = ''
        if hasattr(self, 'timing'):
            for cat, time in iteritems(self.timing):
                time = str(time)[0:str(time).find('.') + 2]
                outStr += '%10s  %s\n' % (time, cat)
        return outStr

    def clip_boundary_pixels(self, numpix):
        '''Trim some (potentially bad) pixels along boundary'''
        self.logger.info('Trimming %i pixels from boundary' % numpix)
        self.xmin = self.xmin+numpix*self.delta_x
        self.xmax = self.xmax-numpix*self.delta_x
        self.ymin = self.ymin+numpix*self.delta_y
        self.ymax = self.ymax-numpix*self.delta_y
        self.shape = tuple([self.shape[0]-2*numpix,
                            self.shape[1]-2*numpix])
        self.clipped = numpix

    def plot(self, variable=None, vmin=None, vmax=None,
             filename=None, title=None, buffer=1, lscale='auto'):
        """Plot geographical coverage of reader."""

        import matplotlib.pyplot as plt
        from matplotlib.patches import Polygon
        import cartopy.crs as ccrs
        import cartopy.feature as cfeature
        from opendrift_landmask_data import Landmask
        fig = plt.figure()

        corners = self.xy2lonlat([self.xmin, self.xmin, self.xmax, self.xmax],
                                 [self.ymax, self.ymin, self.ymax, self.ymin])
        lonmin = np.min(corners[0]) - buffer*2
        lonmax = np.max(corners[0]) + buffer*2
        latmin = np.min(corners[1]) - buffer
        latmax = np.max(corners[1]) + buffer
        latspan = latmax - latmin

        # Initialise map
        if latspan < 90:
            # Stereographic projection centred on domain, if small domain
            x0 = (self.xmin + self.xmax) / 2
            y0 = (self.ymin + self.ymax) / 2
            lon0, lat0 = self.xy2lonlat(x0, y0)
            sp = ccrs.Stereographic(central_longitude=lon0, central_latitude=lat0)
            ax = fig.add_subplot(1, 1, 1, projection=sp)
            corners_stere = sp.transform_points(ccrs.PlateCarree(), np.array(corners[0]), np.array(corners[1]))
        else:
            # Global map if reader domain is large
            sp = ccrs.Mercator()
            ax = fig.add_subplot(1, 1, 1, projection=sp)
            #map = Basemap(np.array(corners[0]).min(), -89,
            #              np.array(corners[0]).max(), 89,
            #              resolution='c', projection='cyl')

        # GSHHS coastlines
        f = cfeature.GSHHSFeature(scale=lscale, levels=[1],
                                  facecolor=cfeature.COLORS['land'])
        ax.add_geometries(
            f.intersecting_geometries([lonmin, lonmax, latmin, latmax]),
            ccrs.PlateCarree(),
            facecolor=cfeature.COLORS['land'],
            edgecolor='black')

        gl = ax.gridlines(ccrs.PlateCarree())
        gl.xlabels_top = False

        # Get boundary
        npoints = 10  # points per side
        x = np.array([])
        y = np.array([])
        x = np.concatenate((x, np.linspace(self.xmin, self.xmax, npoints)))
        y = np.concatenate((y, [self.ymin]*npoints))
        x = np.concatenate((x, [self.xmax]*npoints))
        y = np.concatenate((y, np.linspace(self.ymin, self.ymax, npoints)))
        x = np.concatenate((x, np.linspace(self.xmax, self.xmin, npoints)))
        y = np.concatenate((y, [self.ymax]*npoints))
        x = np.concatenate((x, [self.xmin]*npoints))
        y = np.concatenate((y, np.linspace(self.ymax, self.ymin, npoints)))
        # from x/y vectors create a Patch to be added to map
        lon, lat = self.xy2lonlat(x, y)
        lat[lat>89] = 89.
        lat[lat<-89] = -89.
        p = sp.transform_points(ccrs.PlateCarree(), lon, lat)
        xsp = p[:, 0]
        ysp = p[:, 1]
        
        if variable is None:
<<<<<<< HEAD
            boundary = Polygon(zip(xm, ym), alpha=0.5, ec='k', fc='b')
            plt.gca().add_patch(boundary)
        # add patch to the map
=======
            boundary = Polygon(list(zip(xsp, ysp)), alpha=0.5, ec='k', fc='b',
                               zorder=100)
            ax.add_patch(boundary)
            buf = (xsp.max()-xsp.min())*.1  # Some whitespace around polygon
            buf = 0
            try:
                ax.set_extent([xsp.min()-buf, xsp.max()+buf, ysp.min()-buf, ysp.max()+buf], crs=sp)
            except:
                pass
>>>>>>> 6d72d972
        if title is None:
            plt.title(self.name)
        else:
            plt.title(title)
        plt.xlabel('Time coverage: %s to %s' %
                   (self.start_time, self.end_time))

        if variable is not None:
            rx = np.array([self.xmin, self.xmax])
            ry = np.array([self.ymin, self.ymax])
            data = self.get_variables_derived(variable, self.start_time,
                                      rx, ry, block=True)
            rx, ry = np.meshgrid(data['x'], data['y'])
            rlon, rlat = self.xy2lonlat(rx, ry)
            #map_x, map_y = map(rlon, rlat, inverse=False)
            data[variable] = np.ma.masked_invalid(data[variable])
            if hasattr(self, 'convolve'):
                from scipy import ndimage
                N = self.convolve
                if isinstance(N, (int, np.integer)):
                    kernel = np.ones((N, N))
                    kernel = kernel/kernel.sum()
                else:
                    kernel = N
                self.logger.debug('Convolving variables with kernel: %s' % kernel)
                data[variable] = ndimage.convolve(
                            data[variable], kernel, mode='nearest')
            #map.pcolormesh(map_x, map_y, data[variable], vmin=vmin, vmax=vmax)
            ax.pcolormesh(rlon, rlat, data[variable], vmin=vmin, vmax=vmax, transform=ccrs.PlateCarree())
            #cbar = map.colorbar()
            #cbar.set_label(variable)

        try:  # Activate figure zooming
            mng = plt.get_current_fig_manager()
            mng.toolbar.zoom()
        except:
            pass

        if filename is not None:
            plt.savefig(filename)
            plt.close()
        else:
            plt.show()<|MERGE_RESOLUTION|>--- conflicted
+++ resolved
@@ -1218,11 +1218,7 @@
         ysp = p[:, 1]
         
         if variable is None:
-<<<<<<< HEAD
-            boundary = Polygon(zip(xm, ym), alpha=0.5, ec='k', fc='b')
-            plt.gca().add_patch(boundary)
-        # add patch to the map
-=======
+
             boundary = Polygon(list(zip(xsp, ysp)), alpha=0.5, ec='k', fc='b',
                                zorder=100)
             ax.add_patch(boundary)
@@ -1232,7 +1228,6 @@
                 ax.set_extent([xsp.min()-buf, xsp.max()+buf, ysp.min()-buf, ysp.max()+buf], crs=sp)
             except:
                 pass
->>>>>>> 6d72d972
         if title is None:
             plt.title(self.name)
         else:
