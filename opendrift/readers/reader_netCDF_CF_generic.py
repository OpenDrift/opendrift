--- conflicted
+++ resolved
@@ -298,11 +298,7 @@
             # Adding buffer, to cover also future positions of elements
             buffer = self.buffer
             if self.global_coverage():
-<<<<<<< HEAD
-                # indx = np.arange(indx.min()-buffer, indx.max()+buffer)
-=======
                 #indx = np.arange(indx.min()-buffer, indx.max()+buffer)
->>>>>>> 36762402
                 indx = np.arange(np.max([0, indx.min()-buffer]),np.min([indx.max()+buffer, self.numx]))
             else:
                 indx = np.arange(np.max([0, indx.min()-buffer]),
